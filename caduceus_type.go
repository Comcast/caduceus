--- conflicted
+++ resolved
@@ -35,11 +35,8 @@
 	JobQueueSize     int
 	Sender           SenderConfig
 	JWTValidators    []JWTValidator
-<<<<<<< HEAD
 	WebhookStore     chrysom.ClientConfig
 	AllowInsecureTLS bool
-=======
->>>>>>> d92f6adb
 }
 
 type SenderConfig struct {
