/**
 * Copyright 2017 Comcast Cable Communications Management, LLC
 *
 * Licensed under the Apache License, Version 2.0 (the "License");
 * you may not use this file except in compliance with the License.
 * You may obtain a copy of the License at
 *
 *     http://www.apache.org/licenses/LICENSE-2.0
 *
 * Unless required by applicable law or agreed to in writing, software
 * distributed under the License is distributed on an "AS IS" BASIS,
 * WITHOUT WARRANTIES OR CONDITIONS OF ANY KIND, either express or implied.
 * See the License for the specific language governing permissions and
 * limitations under the License.
 *
 */
package main

import (
	"github.com/xmidt-org/argus/chrysom"
	"time"

	"github.com/go-kit/kit/log"
	"github.com/go-kit/kit/log/level"
	"github.com/go-kit/kit/metrics"
	"github.com/xmidt-org/webpa-common/logging"
	"github.com/xmidt-org/wrp-go/v2"
)

// Below is the struct we're using to contain the data from a provided config file
// TODO: Try to figure out how to make bucket ranges configurable
type CaduceusConfig struct {
	AuthHeader       []string
	NumWorkerThreads int
	JobQueueSize     int
	Sender           SenderConfig
	JWTValidators    []JWTValidator
<<<<<<< HEAD
	WebhookConfig      chrysom.ClientConfig
=======
	AllowInsecureTLS bool
>>>>>>> b2866f45
}

type SenderConfig struct {
	NumWorkersPerSender   int
	QueueSizePerSender    int
	CutOffPeriod          time.Duration
	Linger                time.Duration
	ClientTimeout         time.Duration
	ResponseHeaderTimeout time.Duration
	IdleConnTimeout       time.Duration
	DeliveryRetries       int
	DeliveryInterval      time.Duration
	RetryCodes            []int
}

type CaduceusMetricsRegistry interface {
	NewCounter(name string) metrics.Counter
	NewGauge(name string) metrics.Gauge
}

type RequestHandler interface {
	HandleRequest(workerID int, msg *wrp.Message)
}

type CaduceusHandler struct {
	senderWrapper SenderWrapper
	log.Logger
}

func (ch *CaduceusHandler) HandleRequest(workerID int, msg *wrp.Message) {
	ch.Log(level.Key(), level.InfoValue(), "workerID", workerID, logging.MessageKey(), "Worker received a request, now passing"+
		" to sender")

	ch.senderWrapper.Queue(msg)
}<|MERGE_RESOLUTION|>--- conflicted
+++ resolved
@@ -35,11 +35,8 @@
 	JobQueueSize     int
 	Sender           SenderConfig
 	JWTValidators    []JWTValidator
-<<<<<<< HEAD
 	WebhookConfig      chrysom.ClientConfig
-=======
 	AllowInsecureTLS bool
->>>>>>> b2866f45
 }
 
 type SenderConfig struct {
